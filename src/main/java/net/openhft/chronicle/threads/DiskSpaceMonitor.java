/*
 * Copyright 2016-2020 chronicle.software
 *
 * https://chronicle.software
 *
 * Licensed under the Apache License, Version 2.0 (the "License");
 * you may not use this file except in compliance with the License.
 * You may obtain a copy of the License at
 *
 *       http://www.apache.org/licenses/LICENSE-2.0
 *
 * Unless required by applicable law or agreed to in writing, software
 * distributed under the License is distributed on an "AS IS" BASIS,
 * WITHOUT WARRANTIES OR CONDITIONS OF ANY KIND, either express or implied.
 * See the License for the specific language governing permissions and
 * limitations under the License.
 */
package net.openhft.chronicle.threads;

import net.openhft.chronicle.core.Jvm;

import java.io.Closeable;
import java.io.File;
import java.io.IOException;
import java.nio.file.FileStore;
import java.nio.file.Files;
import java.nio.file.Path;
import java.nio.file.Paths;
import java.util.Iterator;
import java.util.Map;
import java.util.concurrent.ConcurrentHashMap;
import java.util.concurrent.ScheduledExecutorService;
import java.util.concurrent.TimeUnit;

/**
 * Background thread to monitor disk space free.
 */
public enum DiskSpaceMonitor implements Runnable, Closeable {
    INSTANCE;

    public static final String DISK_SPACE_CHECKER_NAME = "disk~space~checker";
    static final boolean WARN_DELETED = Jvm.getBoolean("disk.monitor.deleted.warning");
    private static final boolean DISABLED = Jvm.getBoolean("chronicle.disk.monitor.disable");
    final Map<String, FileStore> fileStoreCacheMap = new ConcurrentHashMap<>();
    final Map<FileStore, DiskAttributes> diskAttributesMap = new ConcurrentHashMap<>();
    final ScheduledExecutorService executor;
    private int thresholdPercentage = Integer.getInteger("chronicle.disk.monitor.threshold.percent", 0);

    DiskSpaceMonitor() {
        if (!Jvm.getBoolean("chronicle.disk.monitor.disable")) {
            executor = Threads.acquireScheduledExecutorService(DISK_SPACE_CHECKER_NAME, true);
            executor.scheduleAtFixedRate(this, 1, 1, TimeUnit.SECONDS);
        } else {
            executor = null;
        }
    }

    // used for testing purposes
    public void clear() {
        fileStoreCacheMap.clear();
        diskAttributesMap.clear();
    }

    public void pollDiskSpace(File file) {
        if (DISABLED)
            return;
        long start = System.nanoTime();

        final String absolutePath = file.getAbsolutePath();
        FileStore fs = fileStoreCacheMap.get(absolutePath);
        if (fs == null) {
            if (file.exists()) {

                Path path = Paths.get(absolutePath);
                try {
                    fs = Files.getFileStore(path);
                    fileStoreCacheMap.put(absolutePath, fs);
                } catch (IOException e) {
                    Jvm.warn().on(getClass(), "Error trying to obtain the FileStore for " + path, e);
                    return;
                }
            } else {
                // nothing to monitor if it doesn't exist.
                return;
            }
        }
        DiskAttributes da = diskAttributesMap.computeIfAbsent(fs, DiskAttributes::new);
        da.polled = true;

        final long tookUs = (System.nanoTime() - start) / 1_000;
        if (tookUs > 250)
            Jvm.perf().on(getClass(), "Took " + tookUs / 1000.0 + " ms to pollDiskSpace for " + file.getAbsolutePath());
    }

    @Override
    public void run() {
        for (Iterator<DiskAttributes> iterator = diskAttributesMap.values().iterator(); iterator.hasNext(); ) {
            DiskAttributes da = iterator.next();
            try {
                da.run();
            } catch (IOException e) {
                if (WARN_DELETED)
                    Jvm.warn().on(getClass(), "Unable to get disk space for " + da.fileStore, e);
                iterator.remove();
            }
        }
    }

    public int getThresholdPercentage() {
        return thresholdPercentage;
    }

    public void setThresholdPercentage(int thresholdPercentage) {
        this.thresholdPercentage = thresholdPercentage;
    }

    @Override
    public void close() {
        if (executor != null)
            Threads.shutdown(executor);
    }

<<<<<<< HEAD
    static final class DiskAttributes {
        volatile boolean polled;
        long timeNextCheckedMS;
        long totalSpace;
        private final FileStore fileStore;
=======
    static class DiskAttributes {
        private final FileStore fileStore;

        volatile boolean polled;
        long timeNextCheckedMS;
        long totalSpace;
>>>>>>> 97a0fb89

        DiskAttributes(FileStore fileStore) {
            this.fileStore = fileStore;
        }

        void run() throws IOException {
            long now = System.currentTimeMillis();
            if (timeNextCheckedMS > now || !polled)
                return;

            polled = false;
            long start = System.nanoTime();
            if (totalSpace <= 0)
                totalSpace = fileStore.getTotalSpace();

            long unallocatedBytes = fileStore.getUnallocatedSpace();
            if (unallocatedBytes < (200 << 20)) {
                // if less than 200 Megabytes
                Jvm.warn().on(getClass(), "your disk " + fileStore + " is almost full, " +
                        "warning: chronicle-queue may crash if it runs out of space.");

            } else if (unallocatedBytes < totalSpace * DiskSpaceMonitor.INSTANCE.thresholdPercentage / 100) {
                final double diskSpaceFull = ((long) (1000d * (totalSpace - unallocatedBytes) / totalSpace + 0.999)) / 10.0;
                Jvm.warn().on(getClass(), "your disk " + fileStore
                        + " is " + diskSpaceFull + "% full, " +
                        "warning: chronicle-queue may crash if it runs out of space.");

            } else {
                // wait 1 ms per MB or approx 1 sec per GB free.
                timeNextCheckedMS = now + (unallocatedBytes >> 20);
            }
            long time = System.nanoTime() - start;
            if (time > 1_000_000)
                Jvm.perf().on(getClass(), "Took " + time / 10_000 / 100.0 + " ms to check the disk space of " + fileStore);
        }
    }
}<|MERGE_RESOLUTION|>--- conflicted
+++ resolved
@@ -120,20 +120,13 @@
             Threads.shutdown(executor);
     }
 
-<<<<<<< HEAD
     static final class DiskAttributes {
-        volatile boolean polled;
-        long timeNextCheckedMS;
-        long totalSpace;
-        private final FileStore fileStore;
-=======
-    static class DiskAttributes {
+
         private final FileStore fileStore;
 
         volatile boolean polled;
         long timeNextCheckedMS;
         long totalSpace;
->>>>>>> 97a0fb89
 
         DiskAttributes(FileStore fileStore) {
             this.fileStore = fileStore;
